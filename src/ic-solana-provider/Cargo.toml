[package]
name = "ic-solana-provider"
version = { workspace = true }
authors = { workspace = true }
repository = { workspace = true }
homepage = { workspace = true }
license = { workspace = true }
edition = { workspace = true }

[lib]
crate-type = ["lib", "cdylib"]

[dependencies]
candid = { workspace = true }
ic-cdk = { workspace = true }
ic-canister-log = { workspace = true }
ic-canisters-http-types = { workspace = true }
ic-management-canister-types = { workspace = true }
ic-metrics-encoder = { workspace = true }
ic-stable-structures = { workspace = true }
ic-solana-common = { workspace = true }
ic-solana = { workspace = true }
serde = { workspace = true }
serde_json = { workspace = true }
serde_bytes = { workspace = true }
<<<<<<< HEAD
ic-canister-log = { workspace = true }
=======
url = "2.5.0"
>>>>>>> 071c4a45

[dev-dependencies]
anyhow = "1.0.40"
bincode = "1.3.3"
flate2 = "1.0.24"
pocket-ic = { workspace = true }
rand = "0.8.5"
<<<<<<< HEAD
solana-sdk = "2.0.8"
solana-client = "2.0.8"
ctor = "0.2.8"
lazy_static = "1.4.0"
tokio = { version = "1.0", features = ["rt-multi-thread", "macros"] }
ic-agent = "0.37.1"
ic-utils = "0.37.0"
ring = "0.17.8"
=======
#solana-sdk = "2.0.9"
>>>>>>> 071c4a45
<|MERGE_RESOLUTION|>--- conflicted
+++ resolved
@@ -23,11 +23,7 @@
 serde = { workspace = true }
 serde_json = { workspace = true }
 serde_bytes = { workspace = true }
-<<<<<<< HEAD
-ic-canister-log = { workspace = true }
-=======
 url = "2.5.0"
->>>>>>> 071c4a45
 
 [dev-dependencies]
 anyhow = "1.0.40"
@@ -35,15 +31,11 @@
 flate2 = "1.0.24"
 pocket-ic = { workspace = true }
 rand = "0.8.5"
-<<<<<<< HEAD
-solana-sdk = "2.0.8"
-solana-client = "2.0.8"
+solana-sdk = "1.9.0"
+solana-client = "1.9.0"
 ctor = "0.2.8"
 lazy_static = "1.4.0"
 tokio = { version = "1.0", features = ["rt-multi-thread", "macros"] }
 ic-agent = "0.37.1"
 ic-utils = "0.37.0"
-ring = "0.17.8"
-=======
-#solana-sdk = "2.0.9"
->>>>>>> 071c4a45
+ring = "0.17.8"