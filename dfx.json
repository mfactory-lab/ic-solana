{
<<<<<<< HEAD
  "dfx": "0.22.0",
=======
  "dfx": "0.23.0",
>>>>>>> 071c4a45
  "canisters": {
    "ic-solana-provider": {
      "type": "rust",
      "package": "ic-solana-provider",
      "candid": "src/ic-solana-provider/ic-solana-provider.did",
      "gzip": true
    },
    "test_canister": {
      "type": "rust",
      "package": "test_canister",
      "candid": "src/test_canister/test_canister.did",
      "gzip": true
    }
  },
  "networks": {
    "local": {
      "bind": "localhost:4943",
      "type": "ephemeral"
    }
  },
  "version": 1
}<|MERGE_RESOLUTION|>--- conflicted
+++ resolved
@@ -1,9 +1,5 @@
 {
-<<<<<<< HEAD
-  "dfx": "0.22.0",
-=======
   "dfx": "0.23.0",
->>>>>>> 071c4a45
   "canisters": {
     "ic-solana-provider": {
       "type": "rust",
