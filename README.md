# SOLANA RPC Canister &nbsp;[![GitHub license](https://img.shields.io/badge/license-Apache%202.0-blue.svg)](https://opensource.org/licenses/Apache-2.0)

> #### A canister for interaction between [Solana](https://solana.com) and [Internet Computer (ICP)](https://internetcomputer.org/) blockchains.

## Overview

The **SOLANA RPC canister** is an ICP canister for communicating with [Solana](https://solana.com/) using an on-chain API.

This canister sends API requests to [JSON-RPC](https://solana.com/docs/rpc) services using [HTTPS outcalls](https://internetcomputer.org/https-outcalls). This enables functionality similar to traditional Solana dApps, including querying Solana smart contract states and submitting raw transactions.

The canister runs on the 28-node fiduciary subnet with the following principal: [`bkyz2-fmaaa-aaaaa-qaaaq-cai`](https://dashboard.internetcomputer.org/canister/bkyz2-fmaaa-aaaaa-qaaaq-cai).

For information on how to verify a hash of a deployed WebAssembly module, please refer to the [Reproducible Builds](#reproducible-builds) section.

## Quick start

Add the following to your `dfx.json` config file (replace the `ic` principal with any option from the list of the available canisters above):

```json
{
  "canisters": {
    "ic-solana-provider": {
      "type": "custom",
      "candid": "https://github.com/mfactory-lab/ic-solana/releases/latest/download/ic-solana-provider.did",
      "wasm": "https://github.com/mfactory-lab/ic-solana/releases/latest/download/ic-solana-provider.wasm.gz",
      "remote": {
        "id": {
          "ic": "bkyz2-fmaaa-aaaaa-qaaaq-cai",
          "playground": "bkyz2-fmaaa-aaaaa-qaaaq-cai"
        }
      }
    }
  }
}
```

## Running the project locally

If you want to test your project locally, you can use the following commands:

```bash
# Starts the replica, which then runs in the background
dfx start --clean --background

# Deploys your canisters to the replica and generates your candid interface
make deploy
```

Once the job is completed, your application will be available at `http://localhost:4943?canisterId={asset_canister_id}`.

### Testing

We use [PocketIC](https://github.com/dfinity/pocketic) for integration testing. Please make sure to have it installed and the `POCKET_IC_BIN` environment variable set to the path of the `pocket-ic` binary.

You can run the tests with the following command:

```sh
make test
```

## Deployment on the Internet Computer

The canister is deployed to `bkyz2-fmaaa-aaaaa-qaaaq-cai`.

You can check the Candid UI at [`https://a4gq6-oaaaa-aaaab-qaa4q-cai.raw.icp0.io/?id=bkyz2-fmaaa-aaaaa-qaaaq-cai`](https://a4gq6-oaaaa-aaaab-qaa4q-cai.raw.icp0.io/?id=bkyz2-fmaaa-aaaaa-qaaaq-cai).

### Interaction with Blast Playground

You can interact with the canister using the [Blast Playground](#).

## To do

- [ ] Versioned transactions.
- [ ] Native support of threshold EdDSA.

## Reproducible builds

The SOLANA RPC canister supports [reproducible builds](https://internetcomputer.org/docs/current/developer-docs/smart-contracts/test/reproducible-builds):

1. Ensure [Docker](https://www.docker.com/get-started/) is installed on your machine.
2. Run `scripts/docker-build` in your terminal.
3. Run `sha256sum ic-solana-provider.wasm.gz` on the generated file to view the SHA-256 hash.

<<<<<<< HEAD
To verify the latest SOLANA RPC Wasm file, please make sure to download the corresponding version of the source
code from the latest GitHub release.

## Learn More

## Credits

* [Candid interface](https://github.com/mfactory-lab/ic-solana/blob/main/src/ic-solana-provider/ic-solana-provider.did)
=======
In order to verify the latest SOLANA RPC WASM file, please make sure to download the corresponding version of the source code from the latest GitHub release.

## Credits

* [Candid interface](https://github.com/mfactory-lab/ic-solana/blob/main/solana_rpc.did)
* This canister is monitored by [CycleOps](https://cycleops.dev).
>>>>>>> ce4084f1

## Related projects

<<<<<<< HEAD
* [Schnorr Signature](https://github.com/domwoe/schnorr_canister) Schnorr Signature Canister
* [Solana Galactic Bridge](https://github.com/weichain/galactic-bridge-sol): This program implements a secure deposit
=======
* [Solana Galactic Bridge](https://github.com/weichain/galactic-bridge-sol): this program implements a secure deposit
>>>>>>> ce4084f1
  and withdrawal functionality for a Solana treasury account.
* [Bitcoin canister](https://github.com/dfinity/bitcoin-canister): interact with the Bitcoin blockchain from the
  Internet Computer.
* [ckETH](https://forum.dfinity.org/t/cketh-a-canister-issued-ether-twin-token-on-the-ic/22819): a canister-issued Ether
  twin token on the Internet Computer.
* [IC 🔗 ETH](https://github.com/dfinity/ic-eth-starter): a full-stack starter project for calling Ethereum smart
  contracts from an IC dApp.<|MERGE_RESOLUTION|>--- conflicted
+++ resolved
@@ -42,8 +42,8 @@
 # Starts the replica, which then runs in the background
 dfx start --clean --background
 
-# Deploys your canisters to the replica and generates your candid interface
-make deploy
+# Build and deploy your canisters to the replica and generates your candid interface
+make build
 ```
 
 Once the job is completed, your application will be available at `http://localhost:4943?canisterId={asset_canister_id}`.
@@ -81,32 +81,19 @@
 2. Run `scripts/docker-build` in your terminal.
 3. Run `sha256sum ic-solana-provider.wasm.gz` on the generated file to view the SHA-256 hash.
 
-<<<<<<< HEAD
-To verify the latest SOLANA RPC Wasm file, please make sure to download the corresponding version of the source
-code from the latest GitHub release.
+In order to verify the latest SOLANA RPC WASM file, please make sure to download the corresponding version of the source code from the latest GitHub release.
 
 ## Learn More
 
 ## Credits
 
 * [Candid interface](https://github.com/mfactory-lab/ic-solana/blob/main/src/ic-solana-provider/ic-solana-provider.did)
-=======
-In order to verify the latest SOLANA RPC WASM file, please make sure to download the corresponding version of the source code from the latest GitHub release.
-
-## Credits
-
-* [Candid interface](https://github.com/mfactory-lab/ic-solana/blob/main/solana_rpc.did)
 * This canister is monitored by [CycleOps](https://cycleops.dev).
->>>>>>> ce4084f1
 
 ## Related projects
 
-<<<<<<< HEAD
 * [Schnorr Signature](https://github.com/domwoe/schnorr_canister) Schnorr Signature Canister
 * [Solana Galactic Bridge](https://github.com/weichain/galactic-bridge-sol): This program implements a secure deposit
-=======
-* [Solana Galactic Bridge](https://github.com/weichain/galactic-bridge-sol): this program implements a secure deposit
->>>>>>> ce4084f1
   and withdrawal functionality for a Solana treasury account.
 * [Bitcoin canister](https://github.com/dfinity/bitcoin-canister): interact with the Bitcoin blockchain from the
   Internet Computer.
